// Copyright 2021 Denis Kasak, Damir Jelić
//
// Licensed under the Apache License, Version 2.0 (the "License");
// you may not use this file except in compliance with the License.
// You may obtain a copy of the License at
//
//     http://www.apache.org/licenses/LICENSE-2.0
//
// Unless required by applicable law or agreed to in writing, software
// distributed under the License is distributed on an "AS IS" BASIS,
// WITHOUT WARRANTIES OR CONDITIONS OF ANY KIND, either express or implied.
// See the License for the specific language governing permissions and
// limitations under the License.

<<<<<<< HEAD
#[cfg(not(fuzzing))]
use ed25519_dalek::Verifier;
=======
use std::fmt::Display;

>>>>>>> 4bc5826f
use ed25519_dalek::{
    ExpandedSecretKey, Keypair, PublicKey, SecretKey, Signature, PUBLIC_KEY_LENGTH,
    SIGNATURE_LENGTH,
};
use rand::thread_rng;
use serde::{Deserialize, Serialize};
use thiserror::Error;
use zeroize::Zeroize;

use crate::utilities::{base64_decode, base64_encode};

/// Error type describing signature verification failures.
#[derive(Debug, Error)]
pub enum SignatureError {
    /// The signature wasn't valid base64.
    #[error("The signature couldn't be decoded: {0}")]
    Base64(#[from] base64::DecodeError),
    /// The signature failed to be verified.
    #[error("The signature was invalid: {0}")]
    Signature(#[from] ed25519_dalek::SignatureError),
}

/// A struct collecting both a public, and a secret, Ed25519 key.
#[derive(Deserialize, Serialize)]
#[serde(try_from = "Ed25519KeypairPickle")]
#[serde(into = "Ed25519KeypairPickle")]
pub struct Ed25519Keypair {
    secret_key: SecretKeys,
    public_key: Ed25519PublicKey,
}

impl Ed25519Keypair {
    /// Create a new, random, `Ed25519Keypair`.
    pub fn new() -> Self {
        let mut rng = thread_rng();
        let keypair = Keypair::generate(&mut rng);

        Self { secret_key: keypair.secret.into(), public_key: Ed25519PublicKey(keypair.public) }
    }

    #[cfg(feature = "libolm-compat")]
    pub(crate) fn from_expanded_key(secret_key: &[u8; 64]) -> Result<Self, crate::KeyError> {
        let secret_key = ExpandedSecretKey::from_bytes(secret_key).map_err(SignatureError::from)?;
        let public_key = Ed25519PublicKey(PublicKey::from(&secret_key));

        Ok(Self { secret_key: secret_key.into(), public_key })
    }

    /// Get the public Ed25519 key of this keypair.
    pub fn public_key(&self) -> Ed25519PublicKey {
        self.public_key
    }

    /// Sign the given message with our secret key.
    pub fn sign(&self, message: &[u8]) -> Ed25519Signature {
        self.secret_key.sign(message, &self.public_key())
    }
}

impl Default for Ed25519Keypair {
    fn default() -> Self {
        Self::new()
    }
}

/// An Ed25519 secret key, used to create digital signatures.
#[derive(Deserialize, Serialize)]
#[serde(transparent)]
pub struct Ed25519SecretKey(Box<SecretKey>);

impl Ed25519SecretKey {
    /// Create a new random `Ed25519SecretKey`.
    pub fn new() -> Self {
        let mut rng = thread_rng();
        let key = Box::new(SecretKey::generate(&mut rng));

        Self(key)
    }

    /// Get the byte representation of the secret key.
    pub fn as_bytes(&self) -> &[u8; 32] {
        self.0.as_bytes()
    }

    /// Try to create a `Ed25519SecretKey` from a slice of bytes.
    pub fn from_slice(bytes: &[u8]) -> Result<Self, crate::KeyError> {
        let key = Box::new(SecretKey::from_bytes(bytes).map_err(SignatureError::from)?);

        Ok(Self(key))
    }

    /// Convert the secret key to a base64 encoded string.
    ///
    /// This can be useful if the secret key needs to be sent over the network
    /// or persisted.
    ///
    /// **Warning**: The string should be zeroized after it has been used,
    /// otherwise an unintentional copy of the key might exist in memory.
    pub fn to_base64(&self) -> String {
        base64_encode(self.as_bytes())
    }

    /// Try to create a `Ed25519SecretKey` from a base64 encoded string.
    pub fn from_base64(key: &str) -> Result<Self, crate::KeyError> {
        let mut bytes = base64_decode(key)?;
        let key = Self::from_slice(&bytes);

        bytes.zeroize();

        key
    }

    /// Get the public key that matches this `Ed25519SecretKey`.
    pub fn public_key(&self) -> Ed25519PublicKey {
        Ed25519PublicKey(PublicKey::from(self.0.as_ref()))
    }

    /// Sign the given slice of bytes with this `Ed25519SecretKey`.
    ///
    /// The signature can be verified using the public key.
    ///
    /// # Examples
    ///
    /// ```
    /// use vodozemac::{Ed25519SecretKey, Ed25519PublicKey};
    ///
    /// let secret = Ed25519SecretKey::new();
    /// let message = "It's dangerous to go alone";
    ///
    /// let signature = secret.sign(message.as_bytes());
    ///
    /// let public_key = secret.public_key();
    ///
    /// public_key.verify(message.as_bytes(), &signature).expect("The signature has to be valid");
    /// ```
    pub fn sign(&self, message: &[u8]) -> Ed25519Signature {
        let expanded = ExpandedSecretKey::from(self.0.as_ref());
        Ed25519Signature(expanded.sign(message, &self.public_key().0))
    }
}

impl Default for Ed25519SecretKey {
    fn default() -> Self {
        Self::new()
    }
}

#[derive(Serialize, Deserialize)]
enum SecretKeys {
    Normal(Box<SecretKey>),
    Expanded(Box<ExpandedSecretKey>),
}

impl SecretKeys {
    fn public_key(&self) -> Ed25519PublicKey {
        match &self {
            SecretKeys::Normal(k) => Ed25519PublicKey(PublicKey::from(k.as_ref())),
            SecretKeys::Expanded(k) => Ed25519PublicKey(PublicKey::from(k.as_ref())),
        }
    }

    fn sign(&self, message: &[u8], public_key: &Ed25519PublicKey) -> Ed25519Signature {
        let signature = match &self {
            SecretKeys::Normal(k) => {
                let expanded = ExpandedSecretKey::from(k.as_ref());
                expanded.sign(message.as_ref(), &public_key.0)
            }
            SecretKeys::Expanded(k) => k.sign(message.as_ref(), &public_key.0),
        };

        Ed25519Signature(signature)
    }
}

/// An Ed25519 public key, used to verify digital signatures.
#[derive(Serialize, Deserialize, Clone, Copy, PartialEq, Eq)]
#[serde(transparent)]
pub struct Ed25519PublicKey(PublicKey);

impl Ed25519PublicKey {
    /// The number of bytes a Ed25519 public key has.
    pub const LENGTH: usize = PUBLIC_KEY_LENGTH;

    /// Try to create a `Ed25519PublicKey` from a slice of bytes.
    pub fn from_slice(bytes: &[u8]) -> Result<Self, crate::KeyError> {
        Ok(Self(PublicKey::from_bytes(bytes).map_err(SignatureError::from)?))
    }

    /// View this public key as a byte array.
    pub fn as_bytes(&self) -> &[u8; Self::LENGTH] {
        self.0.as_bytes()
    }

    /// Instantiate a Ed25519PublicKey public key from an unpadded base64
    /// representation.
    pub fn from_base64(base64_key: &str) -> Result<Self, crate::KeyError> {
        let key = base64_decode(base64_key)?;
        Self::from_slice(&key)
    }

    /// Serialize a Ed25519PublicKey public key to an unpadded base64
    /// representation.
    pub fn to_base64(&self) -> String {
        base64_encode(self.as_bytes())
    }

    /// Verify that the provided signature for a given message has been signed
    /// by the private key matching this public one.
    ///
    /// By default this performs an [RFC8032] compatible signature check. A
    /// stricter version of the signature check can be enabled with the
    /// `strict-signatures` feature flag.
    ///
    /// The stricter variant is compatible with libsodium 0.16 and under the
    /// hood uses the [`ed25519_dalek::PublicKey::verify_strict()`] method.
    ///
    /// For more info, see the ed25519_dalek [README] and [this] post.
    ///
    /// [RFC8032]: https://datatracker.ietf.org/doc/html/rfc8032#section-5.1.7
    /// [README]: https://github.com/dalek-cryptography/ed25519-dalek#a-note-on-signature-malleability
    /// [this]: https://hdevalence.ca/blog/2020-10-04-its-25519am
    #[cfg(not(fuzzing))]
    pub fn verify(
        &self,
        message: &[u8],
        signature: &Ed25519Signature,
    ) -> Result<(), SignatureError> {
        if cfg!(feature = "strict-signatures") {
            Ok(self.0.verify_strict(message, &signature.0)?)
        } else {
            Ok(self.0.verify(message, &signature.0)?)
        }
    }

    #[cfg(fuzzing)]
    pub fn verify(
        &self,
        _message: &[u8],
        _signature: &Ed25519Signature,
    ) -> Result<(), SignatureError> {
        Ok(())
    }
}

impl Display for Ed25519PublicKey {
    fn fmt(&self, f: &mut std::fmt::Formatter<'_>) -> std::fmt::Result {
        write!(f, "{}", self.to_base64())
    }
}

impl std::fmt::Debug for Ed25519PublicKey {
    fn fmt(&self, f: &mut std::fmt::Formatter<'_>) -> std::fmt::Result {
        write!(f, "Ed25519PublicKey({})", self.to_base64())
    }
}

/// An Ed25519 digital signature, can be used to verify the authenticity of a
/// message.
#[derive(Debug, Clone, Copy, PartialEq, Eq)]
pub struct Ed25519Signature(pub(crate) Signature);

impl Ed25519Signature {
    /// The number of bytes a Ed25519 signature has.
    pub const LENGTH: usize = SIGNATURE_LENGTH;

    /// Try to create a `Ed25519Signature` from a slice of bytes.
    pub fn from_slice(bytes: &[u8]) -> Result<Self, SignatureError> {
        Ok(Self(Signature::try_from(bytes)?))
    }

    /// Try to create a `Ed25519Signature` from an unpadded base64
    /// representation.
    pub fn from_base64(signature: &str) -> Result<Self, SignatureError> {
        Ok(Self(Signature::try_from(base64_decode(signature)?.as_slice())?))
    }

    /// Serialize an `Ed25519Signature` to an unpadded base64 representation.
    pub fn to_base64(&self) -> String {
        base64_encode(self.0.to_bytes())
    }

    /// Convert the `Ed25519Signature` to a byte array.
    pub fn to_bytes(&self) -> [u8; Self::LENGTH] {
        self.0.to_bytes()
    }
}

impl Clone for Ed25519Keypair {
    fn clone(&self) -> Self {
        let secret_key: Result<SecretKeys, _> = match &self.secret_key {
            SecretKeys::Normal(k) => SecretKey::from_bytes(k.as_bytes()).map(|k| k.into()),
            SecretKeys::Expanded(k) => {
                let mut bytes = k.to_bytes();
                let key = ExpandedSecretKey::from_bytes(&bytes).map(|k| k.into());
                bytes.zeroize();

                key
            }
        };

        Self {
            secret_key: secret_key.expect("Couldn't create a secret key copy."),
            public_key: self.public_key,
        }
    }
}

impl From<Ed25519Keypair> for Ed25519KeypairPickle {
    fn from(key: Ed25519Keypair) -> Self {
        Self(key.secret_key)
    }
}

impl From<SecretKey> for SecretKeys {
    fn from(key: SecretKey) -> Self {
        Self::Normal(Box::new(key))
    }
}

impl From<ExpandedSecretKey> for SecretKeys {
    fn from(key: ExpandedSecretKey) -> Self {
        Self::Expanded(Box::new(key))
    }
}

#[derive(Serialize, Deserialize)]
#[serde(transparent)]
pub struct Ed25519KeypairPickle(SecretKeys);

impl From<Ed25519KeypairPickle> for Ed25519Keypair {
    fn from(pickle: Ed25519KeypairPickle) -> Self {
        let secret_key = pickle.0;
        let public_key = secret_key.public_key();

        Self { secret_key, public_key }
    }
}<|MERGE_RESOLUTION|>--- conflicted
+++ resolved
@@ -12,13 +12,10 @@
 // See the License for the specific language governing permissions and
 // limitations under the License.
 
-<<<<<<< HEAD
+use std::fmt::Display;
+
 #[cfg(not(fuzzing))]
 use ed25519_dalek::Verifier;
-=======
-use std::fmt::Display;
-
->>>>>>> 4bc5826f
 use ed25519_dalek::{
     ExpandedSecretKey, Keypair, PublicKey, SecretKey, Signature, PUBLIC_KEY_LENGTH,
     SIGNATURE_LENGTH,
