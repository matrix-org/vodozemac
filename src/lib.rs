--- conflicted
+++ resolved
@@ -212,12 +212,9 @@
 mod types;
 mod utilities;
 
-<<<<<<< HEAD
 #[cfg(fuzzing)]
 pub mod fuzzing;
-=======
 pub mod hazmat;
->>>>>>> 85147d15
 pub mod megolm;
 pub mod olm;
 pub mod sas;
