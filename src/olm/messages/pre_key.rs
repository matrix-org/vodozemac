--- conflicted
+++ resolved
@@ -12,18 +12,6 @@
 // See the License for the specific language governing permissions and
 // limitations under the License.
 
-<<<<<<< HEAD
-use prost::Message;
-
-use super::{DecodedMessage, EncodedMessage};
-use crate::{utilities::base64_decode, Curve25519PublicKey, DecodeError};
-
-pub struct DecodedPreKeyMessage {
-    pub public_one_time_key: Curve25519PublicKey,
-    pub remote_one_time_key: Curve25519PublicKey,
-    pub remote_identity_key: Curve25519PublicKey,
-    pub message: DecodedMessage,
-=======
 use prost::Message as ProstMessage;
 use serde::{Deserialize, Serialize};
 
@@ -44,7 +32,6 @@
 pub struct PreKeyMessage {
     pub(crate) session_keys: SessionKeys,
     pub(crate) message: Message,
->>>>>>> 85147d15
 }
 
 impl PreKeyMessage {
