// Copyright 2021 The Matrix.org Foundation C.I.C.
// Copyright 2021 Damir Jelić
//
// Licensed under the Apache License, Version 2.0 (the "License");
// you may not use this file except in compliance with the License.
// You may obtain a copy of the License at
//
//     http://www.apache.org/licenses/LICENSE-2.0
//
// Unless required by applicable law or agreed to in writing, software
// distributed under the License is distributed on an "AS IS" BASIS,
// WITHOUT WARRANTIES OR CONDITIONS OF ANY KIND, either express or implied.
// See the License for the specific language governing permissions and
// limitations under the License.

mod key;

use aes::{
    cipher::{
        block_padding::{Pkcs7, UnpadError},
        BlockDecryptMut, BlockEncryptMut, KeyIvInit,
    },
    Aes256,
};
use hmac::{digest::MacError, Hmac, Mac as MacT};
use key::CipherKeys;
use sha2::Sha256;
use thiserror::Error;

type Aes256CbcEnc = cbc::Encryptor<Aes256>;
type Aes256CbcDec = cbc::Decryptor<Aes256>;
type HmacSha256 = Hmac<Sha256>;

pub struct Mac([u8; 32]);

impl Mac {
    pub const TRUNCATED_LEN: usize = 8;

    pub fn truncate(&self) -> [u8; Self::TRUNCATED_LEN] {
        let mut truncated = [0u8; Self::TRUNCATED_LEN];
        truncated.copy_from_slice(&self.0[0..Self::TRUNCATED_LEN]);

        truncated
    }
}

#[derive(Debug, Error)]
pub enum DecryptionError {
    #[error("Failed decrypting, invalid padding")]
    InvalidPadding(#[from] UnpadError),
    #[error("The MAC of the ciphertext didn't pass validation {0}")]
    Mac(#[from] MacError),
    #[allow(dead_code)]
    #[error("The ciphertext didn't contain a valid MAC")]
    MacMissing,
}

pub struct Cipher {
    keys: CipherKeys,
}

impl Cipher {
    pub fn new(key: &[u8; 32]) -> Self {
        let keys = CipherKeys::new(key);

        Self { keys }
    }

    pub fn new_megolm(&key: &[u8; 128]) -> Self {
        let keys = CipherKeys::new_megolm(&key);

        Self { keys }
    }

    #[cfg(feature = "libolm-compat")]
    pub fn new_pickle(key: &[u8]) -> Self {
        let keys = CipherKeys::new_pickle(key);

        Self { keys }
    }

    fn get_hmac(&self) -> HmacSha256 {
        // We don't use HmacSha256::new() here because it expects a 64-byte
        // large HMAC key while the Olm spec defines a 32-byte one instead.
        //
        // https://gitlab.matrix.org/matrix-org/olm/-/blob/master/docs/olm.md#version-1
        HmacSha256::new_from_slice(self.keys.mac_key()).expect("Invalid HMAC key size")
    }

    pub fn encrypt(&self, plaintext: &[u8]) -> Vec<u8> {
        let cipher = Aes256CbcEnc::new(self.keys.aes_key(), self.keys.iv());
        cipher.encrypt_padded_vec_mut::<Pkcs7>(plaintext)
    }

    pub fn mac(&self, message: &[u8]) -> Mac {
        let mut hmac = self.get_hmac();
        hmac.update(message);

        let mac_bytes = hmac.finalize().into_bytes();

        let mut mac = [0u8; 32];
        mac.copy_from_slice(&mac_bytes);

        Mac(mac)
    }

    pub fn decrypt(&self, ciphertext: &[u8]) -> Result<Vec<u8>, UnpadError> {
        let cipher = Aes256CbcDec::new(self.keys.aes_key(), self.keys.iv());
        cipher.decrypt_padded_vec_mut::<Pkcs7>(ciphertext)
    }

    pub fn decrypt_pickle(&self, ciphertext: &[u8]) -> Result<Vec<u8>, DecryptionError> {
        if ciphertext.len() < Mac::TRUNCATED_LEN + 1 {
            Err(DecryptionError::MacMissing)
        } else {
            let (ciphertext, mac) = ciphertext.split_at(ciphertext.len() - Mac::TRUNCATED_LEN);
            self.verify_mac(ciphertext, mac)?;

            Ok(self.decrypt(ciphertext)?)
        }
    }

<<<<<<< HEAD
    #[cfg(not(fuzzing))]
=======
    pub fn encrypt_pickle(&self, plaintext: &[u8]) -> Vec<u8> {
        let mut ciphertext = self.encrypt(plaintext);
        let mac = self.mac(&ciphertext);

        ciphertext.extend(mac.truncate());

        ciphertext
    }

>>>>>>> 85147d15
    pub fn verify_mac(&self, message: &[u8], tag: &[u8]) -> Result<(), MacError> {
        let mut hmac = self.get_hmac();

        hmac.update(message);
        hmac.verify_truncated_left(tag)
    }

    /// A verify_mac method that always succeeds.
    ///
    /// Useful if we're fuzzing vodozemac, since MAC verification discards a lot
    /// of inputs right away.
    #[cfg(fuzzing)]
    pub fn verify_mac(&self, _: &[u8], _: &[u8]) -> Result<(), MacError> {
        Ok(())
    }
}<|MERGE_RESOLUTION|>--- conflicted
+++ resolved
@@ -120,9 +120,6 @@
         }
     }
 
-<<<<<<< HEAD
-    #[cfg(not(fuzzing))]
-=======
     pub fn encrypt_pickle(&self, plaintext: &[u8]) -> Vec<u8> {
         let mut ciphertext = self.encrypt(plaintext);
         let mac = self.mac(&ciphertext);
@@ -132,7 +129,7 @@
         ciphertext
     }
 
->>>>>>> 85147d15
+    #[cfg(not(fuzzing))]
     pub fn verify_mac(&self, message: &[u8], tag: &[u8]) -> Result<(), MacError> {
         let mut hmac = self.get_hmac();
 
