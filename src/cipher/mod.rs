// Copyright 2021 The Matrix.org Foundation C.I.C.
// Copyright 2021 Damir Jelić
//
// Licensed under the Apache License, Version 2.0 (the "License");
// you may not use this file except in compliance with the License.
// You may obtain a copy of the License at
//
//     http://www.apache.org/licenses/LICENSE-2.0
//
// Unless required by applicable law or agreed to in writing, software
// distributed under the License is distributed on an "AS IS" BASIS,
// WITHOUT WARRANTIES OR CONDITIONS OF ANY KIND, either express or implied.
// See the License for the specific language governing permissions and
// limitations under the License.

mod key;

use aes::{
    cipher::{
        block_padding::{Pkcs7, UnpadError},
        BlockDecryptMut, BlockEncryptMut, KeyIvInit,
    },
    Aes256,
};
use hmac::{digest::MacError, Hmac, Mac as MacT};
use key::CipherKeys;
use sha2::Sha256;
use thiserror::Error;

type Aes256CbcEnc = cbc::Encryptor<Aes256>;
type Aes256CbcDec = cbc::Decryptor<Aes256>;
type HmacSha256 = Hmac<Sha256>;

#[derive(Debug, Clone, PartialEq, Eq)]
pub struct Mac(pub(crate) [u8; Self::LENGTH]);

impl Mac {
    pub const LENGTH: usize = 32;
    pub const TRUNCATED_LEN: usize = 8;

    pub fn truncate(&self) -> [u8; Self::TRUNCATED_LEN] {
        let mut truncated = [0u8; Self::TRUNCATED_LEN];
        truncated.copy_from_slice(&self.0[0..Self::TRUNCATED_LEN]);

        truncated
    }

    pub fn as_bytes(&self) -> &[u8] {
        self.0.as_ref()
    }
}

#[derive(Debug, Clone, PartialEq, Eq)]
pub(crate) enum MessageMac {
    Truncated([u8; Mac::TRUNCATED_LEN]),
    Full(Mac),
}

impl MessageMac {
    pub fn as_bytes(&self) -> &[u8] {
        match self {
            MessageMac::Truncated(m) => m.as_ref(),
            MessageMac::Full(m) => m.as_bytes(),
        }
    }
}

impl From<Mac> for MessageMac {
    fn from(m: Mac) -> Self {
        Self::Full(m)
    }
}

impl From<[u8; Mac::TRUNCATED_LEN]> for MessageMac {
    fn from(m: [u8; Mac::TRUNCATED_LEN]) -> Self {
        Self::Truncated(m)
    }
}

#[derive(Debug, Error)]
pub enum DecryptionError {
    #[error("Failed decrypting, invalid padding")]
    InvalidPadding(#[from] UnpadError),
    #[error("The MAC of the ciphertext didn't pass validation {0}")]
    Mac(#[from] MacError),
    #[allow(dead_code)]
    #[error("The ciphertext didn't contain a valid MAC")]
    MacMissing,
}

pub struct Cipher {
    keys: CipherKeys,
}

impl Cipher {
    pub fn new(key: &[u8; 32]) -> Self {
        let keys = CipherKeys::new(key);

        Self { keys }
    }

    pub fn new_megolm(&key: &[u8; 128]) -> Self {
        let keys = CipherKeys::new_megolm(&key);

        Self { keys }
    }

    #[cfg(feature = "libolm-compat")]
    pub fn new_pickle(key: &[u8]) -> Self {
        let keys = CipherKeys::new_pickle(key);

        Self { keys }
    }

    fn get_hmac(&self) -> HmacSha256 {
        // We don't use HmacSha256::new() here because it expects a 64-byte
        // large HMAC key while the Olm spec defines a 32-byte one instead.
        //
        // https://gitlab.matrix.org/matrix-org/olm/-/blob/master/docs/olm.md#version-1
        HmacSha256::new_from_slice(self.keys.mac_key()).expect("Invalid HMAC key size")
    }

    pub fn encrypt(&self, plaintext: &[u8]) -> Vec<u8> {
        let cipher = Aes256CbcEnc::new(self.keys.aes_key(), self.keys.iv());
        cipher.encrypt_padded_vec_mut::<Pkcs7>(plaintext)
    }

    pub fn mac(&self, message: &[u8]) -> Mac {
        let mut hmac = self.get_hmac();
        hmac.update(message);

        let mac_bytes = hmac.finalize().into_bytes();

        let mut mac = [0u8; 32];
        mac.copy_from_slice(&mac_bytes);

        Mac(mac)
    }

    pub fn decrypt(&self, ciphertext: &[u8]) -> Result<Vec<u8>, UnpadError> {
        let cipher = Aes256CbcDec::new(self.keys.aes_key(), self.keys.iv());
        cipher.decrypt_padded_vec_mut::<Pkcs7>(ciphertext)
    }

    pub fn decrypt_pickle(&self, ciphertext: &[u8]) -> Result<Vec<u8>, DecryptionError> {
        if ciphertext.len() < Mac::TRUNCATED_LEN + 1 {
            Err(DecryptionError::MacMissing)
        } else {
            let (ciphertext, mac) = ciphertext.split_at(ciphertext.len() - Mac::TRUNCATED_LEN);
            self.verify_truncated_mac(ciphertext, mac)?;

            Ok(self.decrypt(ciphertext)?)
        }
    }

    pub fn encrypt_pickle(&self, plaintext: &[u8]) -> Vec<u8> {
        let mut ciphertext = self.encrypt(plaintext);
        let mac = self.mac(&ciphertext);

        ciphertext.extend(mac.truncate());

        ciphertext
    }

<<<<<<< HEAD
    #[cfg(not(fuzzing))]
    pub fn verify_mac(&self, message: &[u8], tag: &[u8]) -> Result<(), MacError> {
=======
    pub fn verify_mac(&self, message: &[u8], tag: &Mac) -> Result<(), MacError> {
        let mut hmac = self.get_hmac();

        hmac.update(message);
        hmac.verify_slice(tag.as_bytes())
    }

    pub fn verify_truncated_mac(&self, message: &[u8], tag: &[u8]) -> Result<(), MacError> {
>>>>>>> 4bc5826f
        let mut hmac = self.get_hmac();

        hmac.update(message);
        hmac.verify_truncated_left(tag)
    }

    /// A verify_mac method that always succeeds.
    ///
    /// Useful if we're fuzzing vodozemac, since MAC verification discards a lot
    /// of inputs right away.
    #[cfg(fuzzing)]
    pub fn verify_mac(&self, _: &[u8], _: &[u8]) -> Result<(), MacError> {
        Ok(())
    }
}<|MERGE_RESOLUTION|>--- conflicted
+++ resolved
@@ -162,10 +162,7 @@
         ciphertext
     }
 
-<<<<<<< HEAD
     #[cfg(not(fuzzing))]
-    pub fn verify_mac(&self, message: &[u8], tag: &[u8]) -> Result<(), MacError> {
-=======
     pub fn verify_mac(&self, message: &[u8], tag: &Mac) -> Result<(), MacError> {
         let mut hmac = self.get_hmac();
 
@@ -173,8 +170,8 @@
         hmac.verify_slice(tag.as_bytes())
     }
 
+    #[cfg(not(fuzzing))]
     pub fn verify_truncated_mac(&self, message: &[u8], tag: &[u8]) -> Result<(), MacError> {
->>>>>>> 4bc5826f
         let mut hmac = self.get_hmac();
 
         hmac.update(message);
@@ -186,7 +183,12 @@
     /// Useful if we're fuzzing vodozemac, since MAC verification discards a lot
     /// of inputs right away.
     #[cfg(fuzzing)]
-    pub fn verify_mac(&self, _: &[u8], _: &[u8]) -> Result<(), MacError> {
+    pub fn verify_mac(&self, _: &[u8], _: &Mac) -> Result<(), MacError> {
+        Ok(())
+    }
+
+    #[cfg(fuzzing)]
+    pub fn verify_truncated_mac(&self, _: &[u8], _: &[u8]) -> Result<(), MacError> {
         Ok(())
     }
 }